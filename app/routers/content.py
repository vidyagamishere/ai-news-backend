#!/usr/bin/env python3
"""
Content router for modular FastAPI architecture
Maintains compatibility with existing frontend API endpoints
"""

import os
import logging
from typing import Optional
from fastapi import APIRouter, Depends, HTTPException, Query, Request,BackgroundTasks

from app.models.schemas import DigestResponse, ContentByTypeResponse, UserResponse
from app.dependencies.auth import get_current_user_optional, get_current_user
from app.services.content_service import ContentService
from app.services.pagination_service import pagination_service
from app.models.pagination import PaginationParams, PaginationMeta
import uuid
from datetime import datetime, timezone

logger = logging.getLogger(__name__)

# Get DEBUG mode
DEBUG = os.getenv("DEBUG", "false").lower() == "true"

router = APIRouter()

if DEBUG:
    logger.debug("🔍 Content router initialized in DEBUG mode")


def get_content_service() -> ContentService:
    """Dependency to get ContentService instance"""
    return ContentService()


@router.get("/digest", response_model=DigestResponse)
async def get_digest(
    current_user: Optional[UserResponse] = Depends(get_current_user_optional),
    content_service: ContentService = Depends(get_content_service)
):
    """
    Get general digest - compatible with existing frontend
    Endpoint: GET /digest (same as before)
    """
    try:
        logger.info(f"📊 Digest requested - User: {current_user.email if current_user else 'anonymous'}")
        
        is_personalized = bool(current_user)
        digest = content_service.get_digest(
            user_id=current_user.id if current_user else None,
            personalized=is_personalized
        )
        
        logger.info("✅ Digest generated successfully")
        return digest
        
    except Exception as e:
        logger.error(f"❌ Digest endpoint failed: {str(e)}")
        raise HTTPException(
            status_code=500,
            detail={
                'error': 'Failed to get digest',
                'message': str(e),
                'database': 'postgresql'
            }
        )


@router.get("/personalized-digest", response_model=DigestResponse)
async def get_personalized_digest(
    current_user: UserResponse = Depends(get_current_user_optional),
    content_service: ContentService = Depends(get_content_service)
):
    """
    Get personalized digest - requires authentication
    Endpoint: GET /personalized-digest (same as before)
    """
    if not current_user:
        raise HTTPException(
            status_code=401,
            detail={
                'error': 'Authentication required',
                'message': 'Please log in to access personalized content'
            }
        )
    
    try:
        logger.info(f"📊 Personalized digest requested - User: {current_user.email}")
        
        digest = content_service.get_digest(
            user_id=current_user.id,
            personalized=True
        )
        
        logger.info("✅ Personalized digest generated successfully")
        return digest
        
    except Exception as e:
        logger.error(f"❌ Personalized digest endpoint failed: {str(e)}")
        raise HTTPException(
            status_code=500,
            detail={
                'error': 'Failed to get personalized digest',
                'message': str(e),
                'database': 'postgresql'
            }
        )

@router.get("/content/paginated")
async def get_paginated_content(
    page: int = Query(1, ge=1, description="Page number (1-indexed)"),
    page_size: int = Query(10, ge=1, le=50, description="Items per page (max 50)"),
    content_type: Optional[str] = Query(None, description="Filter: blogs, podcasts, videos"),
    category_id: Optional[int] = Query(None, description="Filter by category ID"),
    sort_by: str = Query("published_date", description="Sort field"),
    sort_order: str = Query("desc", description="asc or desc")
):
    """
    Get paginated content with filtering and sorting.
    
    Steve Jobs Strategy:
    - Fast: Returns only 10 items per request
    - Smart: Prefetch triggers when user scrolls to item 7
    - Smooth: No loading spinners, seamless infinite scroll
    
    Example:
        GET /api/content/paginated?page=1&page_size=10&content_type=blogs
        
    Returns:
        {
            "success": true,
            "items": [...10 articles...],
            "meta": {
                "current_page": 1,
                "page_size": 10,
                "total_items": 245,
                "total_pages": 25,
                "has_next": true,
                "has_prev": false,
                "next_page": 2,
                "prev_page": null
            }
        }
    """
    try:
        logger.info(f"📄 Paginated request: page={page}, size={page_size}, type={content_type}")
        
        from db_service import get_database_service
        db = get_database_service()
        
        # Build WHERE clause
        
        where_conditions = [] 
        params = []
        
        if content_type:
            where_conditions.append("ct.name = %s")
            params.append(content_type)
        
        if category_id:
            where_conditions.append("a.category_id = %s")
            params.append(category_id)
        
        where_clause = " AND ".join(where_conditions) if where_conditions else "1=1"
    
        logger.info(f"🔍 DEBUG: WHERE clause = {where_clause}, params = {params}")  # ✅ ADD DEBUG
        
        # Validate sort_order
        if sort_order.lower() not in ['asc', 'desc']:
            sort_order = 'desc'
        
        # Validate sort_by
        valid_sort_fields = ['published_date', 'significance_score', 'title', 'source']
        if sort_by not in valid_sort_fields:
            sort_by = 'published_date'
        
        # Base query
        base_query = f"""
            SELECT 
                a.id,
                a.title,
                a.summary,
                a.url,
                a.source,
                a.published_date,
                a.significance_score,
                a.image_url,
                a.image_source,
                a.reading_time,
                a.author,
                ct.name as content_type,
                ct.display_name as content_type_display,
                cm.name as category_name,
                cm.id as category_id,
                a.llm_processed
            FROM articles a
            LEFT JOIN content_types ct ON a.content_type_id = ct.id
            LEFT JOIN ai_categories_master cm ON a.category_id = cm.id
            WHERE {where_clause}
            ORDER BY a.{sort_by} {sort_order}
        """
        
        # Count query
        count_query = f"""
            SELECT COUNT(*) as count
            FROM articles a
            LEFT JOIN content_types ct ON a.content_type_id = ct.id
            WHERE {where_clause}
        """
        
        # Execute paginated query using pagination service
        items, meta = await pagination_service.paginate_query(
            db_service=db,
            base_query=base_query,
            count_query=count_query,
            params=tuple(params),
            page=page,
            page_size=page_size
        )
        
        logger.info(f"✅ Returned {len(items)} items (page {page}/{meta['total_pages']})")
        
        return {
            "success": True,
            "items": items,
            "meta": meta,
            "timestamp": datetime.now(timezone.utc).isoformat()
        }
        
    except Exception as e:
        logger.error(f"❌ Pagination failed: {e}", exc_info=True)
        raise HTTPException(status_code=500, detail=str(e))


@router.get("/content/{content_type}", response_model=ContentByTypeResponse)
async def get_content_by_type(
    content_type: str,
    limit: int = Query(20, ge=1, le=100),
    content_service: ContentService = Depends(get_content_service)
):
    """
    Get content by type - compatible with existing frontend
    Endpoint: GET /content/{type} (same as before)
    """
    try:
        logger.info(f"📄 Content by type requested - Type: {content_type}, Limit: {limit}")
        
        articles = content_service.get_content_by_type(content_type, limit)
        
        response = ContentByTypeResponse(
            articles=articles,
            content_type=content_type,
            count=len(articles),
            database="postgresql"
        )
        
        logger.info(f"✅ Content by type generated successfully - {len(articles)} articles")
        return response
        
    except Exception as e:
        logger.error(f"❌ Content by type endpoint failed: {str(e)}")
        raise HTTPException(
            status_code=500,
            detail={
                'error': 'Failed to get content',
                'message': str(e),
                'database': 'postgresql'
            }
        )


@router.get("/ai-topics")
async def get_ai_topics(
    content_service: ContentService = Depends(get_content_service)
):
    """
    Get all AI topics and content types
    Endpoint: GET /ai-topics (new endpoint for frontend)
    """
    try:
        logger.info("📑 AI categories and content types requested")

        categories = content_service.get_ai_categories()
        content_types = content_service.get_content_types()

        logger.info(f"✅ AI categories retrieved successfully - {len(categories)} categories")
        logger.info(f"✅ Content types retrieved successfully - {len(content_types)} types")
        
        return {
            'categories': categories,
            'content_types': content_types,
            'count': len(categories),
            'database': 'postgresql'
        }
        
    except Exception as e:
        logger.error(f"❌ AI categories endpoint failed: {str(e)}")
        raise HTTPException(
            status_code=500,
            detail={
                'error': 'Failed to get AI categories',
                'message': str(e),
                'database': 'postgresql'
            }
        )


@router.get("/content-types")
async def get_content_types(
    content_service: ContentService = Depends(get_content_service)
):
    """
    Get all content types
    Endpoint: GET /content-types (new endpoint for frontend)
    """
    try:
        logger.info("📋 Content types requested")
        
        content_types = content_service.get_content_types()
        
        logger.info(f"✅ Content types retrieved successfully - {len(content_types)} types")
        return {
            'content_types': {ct['name']: ct for ct in content_types},
            'count': len(content_types),
            'database': 'postgresql'
        }
        
    except Exception as e:
        logger.error(f"❌ Content types endpoint failed: {str(e)}")
        raise HTTPException(
            status_code=500,
            detail={
                'error': 'Failed to get content types',
                'message': str(e),
                'database': 'postgresql'
            }
        )


@router.get("/content-counts")
async def get_content_counts(
    category_id: str = Query("all", description="Category ID or 'all' for all categories"),
    time_filter: str = Query("All Time", description="Time filter: 'Last 24 Hours', 'Last Week', 'Last Month', 'This Year', 'All Time'")
):
    """
    Get content counts by category and content type
    ✅ NOW SUPPORTS TIME FILTERING - returns counts matching the selected time filter
    """
    try:
        logger.info(f"📊 Content counts requested for category: {category_id}, time_filter: {time_filter}")
        
        # Get counts from content service WITH time filtering
        content_service = ContentService()
        counts = content_service.get_content_counts(category_id, time_filter)
        
        logger.info(f"✅ Content counts retrieved successfully for time filter: {time_filter}")
        return counts
        
    except Exception as e:
        logger.error(f"❌ Failed to get content counts: {str(e)}")
        raise HTTPException(
            status_code=500,
            detail=f"Failed to get content counts: {str(e)}"
        )


@router.get("/breaking-news")
async def get_breaking_news_alerts(
    limit: int = Query(5, ge=1, le=10)
):
    """
    Get breaking news alerts for pre-login landing page
    Returns high significance score Generative AI articles from last 24 hours
    No authentication required - public endpoint for landing page
    
    Endpoint: GET /breaking-news
    Query params: limit (default: 5, max: 10)
    """
    try:
        logger.info(f"🚨 Breaking news requested - Limit: {limit}")
        
        from db_service import get_database_service
        db = get_database_service()
        
        # Use the existing breaking_news_alerts view and filter for Generative AI
        query = """
            SELECT title, summary, url, source, significance_score, 
                   published_date, name as content_type_name
            FROM breaking_news_alerts
            JOIN ai_categories_master ON breaking_news_alerts.category_id = ai_categories_master.id
            ORDER BY significance_score DESC, published_date DESC
            LIMIT %s
        """
        
        articles = db.execute_query(query, (limit,), fetch_all=True)
        
        result = []
        for article in articles:
            result.append({
                'title': article['title'],
                'summary': article['summary'] or '',
                'url': article['url'],
                'source': article['source'],
                'significanceScore': float(article['significance_score']) if article['significance_score'] else 8.5,
                'published_date': article['published_date'].isoformat() if article['published_date'] else None,
                'content_type': article['content_type_name'],
                'category': 'Generative AI'
            })
        
        logger.info(f"✅ Breaking news retrieved: {len(result)} articles")
        return {
            'articles': result,
            'count': len(result),
            'type': 'breaking_news'
        }
        
    except Exception as e:
        logger.error(f"❌ Breaking news endpoint failed: {str(e)}")
        raise HTTPException(
            status_code=500,
            detail={
                'error': 'Failed to get breaking news',
                'message': str(e)
            }
        )


@router.get("/generative-ai-content")
async def get_generative_ai_stories(
    limit: int = Query(10, ge=1, le=20)
):
    """
    Get Generative AI category stories for pre-login landing page
    Returns curated AI articles focused on OpenAI, ChatGPT, Claude, etc.
    No authentication required - public endpoint for landing page
    
    Endpoint: GET /generative-ai-content  
    Query params: limit (default: 10, max: 20)
    """
    try:
        logger.info(f"🤖 Generative AI content requested - Limit: {limit}")
        
        from db_service import get_database_service
        db = get_database_service()
        
        # Get articles focused on Generative AI, OpenAI, etc.
        query = """
            SELECT a.title, a.summary, a.url, a.source, a.significance_score, 
                   a.published_date, a.author, c.name as category
            FROM articles a
            LEFT JOIN ai_categories_master c ON a.category_id = c.id
            WHERE (c.name = 'Generative AI')
            ORDER BY a.significance_score DESC, a.scraped_date DESC
            LIMIT %s
        """
        
        articles = db.execute_query(query, (limit,), fetch_all=True)
        
        result = []
        for article in articles:
            result.append({
                'title': article['title'],
                'summary': article['summary'] or '',
                'url': article['url'],
                'source': article['source'],
                'significanceScore': float(article['significance_score']) if article['significance_score'] else 7.0,
                'published_date': article['published_date'].isoformat() if article['published_date'] else None,
                'author': article['author'],
                'category': article['category'] or 'Generative AI'
            })
        
        logger.info(f"✅ Generative AI content retrieved: {len(result)} articles")
        return {
            'articles': result,
            'count': len(result),
            'type': 'generative_ai'
        }
        
    except Exception as e:
        logger.error(f"❌ Generative AI content endpoint failed: {str(e)}")
        raise HTTPException(
            status_code=500,
            detail={
                'error': 'Failed to get Generative AI content',
                'message': str(e)
            }
        )


@router.get("/ai-applications-content")
async def get_ai_applications_stories(
    limit: int = Query(10, ge=1, le=20)
):
    """
    Get AI Applications category stories for pre-login landing page
    Returns curated AI articles focused on enterprise use cases, industry solutions
    No authentication required - public endpoint for landing page
    
    Endpoint: GET /ai-applications-content  
    Query params: limit (default: 10, max: 20)
    """
    try:
        logger.info(f"AI Applications content requested - Limit: {limit}")
        
        from db_service import get_database_service
        db = get_database_service()
        
    
        query = """
            SELECT a.title, a.summary, a.url, a.source, a.significance_score, 
                   a.published_date, a.author, 'AI Applications' as category
            FROM articles a
            WHERE a.category_id = 2
            ORDER BY a.significance_score DESC, a.scraped_date DESC
            LIMIT %s
            """
        articles = db.execute_query(query, (limit,), fetch_all=True)
        
        result = []
        for article in articles:
            result.append({
                'title': article['title'],
                'summary': article['summary'] or '',
                'url': article['url'],
                'source': article['source'],
                'significanceScore': float(article['significance_score']) if article['significance_score'] else 7.0,
                'published_date': article['published_date'].isoformat() if article['published_date'] else None,
                'author': article.get('author', ''),
                'category': article.get('category', 'AI Applications')
            })
        
        logger.info(f"✅ AI Applications content retrieved: {len(result)} articles")
        return {
            'articles': result,
            'count': len(result),
            'type': 'ai_applications'
        }
        
    except Exception as e:
        logger.error(f"❌ AI Applications content endpoint failed: {str(e)}")
        raise HTTPException(
            status_code=500,
            detail={
                'error': 'Failed to get AI Applications content',
                'message': str(e)
            }
        )


@router.get("/ai-startups-content")
async def get_ai_startups_stories(
    limit: int = Query(10, ge=1, le=20)
):
    """
    Get AI Startups category stories for pre-login landing page
    Returns curated AI articles focused on funding, M&A, emerging companies
    No authentication required - public endpoint for landing page
    
    Endpoint: GET /ai-startups-content  
    Query params: limit (default: 3, max: 20)
    """
    try:
        logger.info(f"🚀 AI Startups content requested - Limit: {limit}")
        
        from db_service import get_database_service
        db = get_database_service()
        
        query = """
            SELECT a.title, a.summary, a.url, a.source, a.significance_score, 
                   a.published_date, a.author, 'AI Startups' as category
            FROM articles a
            WHERE a.category_id = 3
            ORDER BY a.scraped_date DESC
            LIMIT %s
            """
        articles = db.execute_query(query, (limit,), fetch_all=True)
        
        result = []
        for article in articles:
            result.append({
                'title': article['title'],
                'summary': article['summary'] or '',
                'url': article['url'],
                'source': article['source'],
                'significanceScore': float(article['significance_score']) if article['significance_score'] else 7.0,
                'published_date': article['published_date'].isoformat() if article['published_date'] else None,
                'author': article.get('author', ''),
                'category': article.get('category', 'AI Startups')
            })
        
        logger.info(f"✅ AI Startups content retrieved: {len(result)} articles")
        return {
            'articles': result,
            'count': len(result),
            'type': 'ai_startups'
        }
        
    except Exception as e:
        logger.error(f"❌ AI Startups content endpoint failed: {str(e)}")
        raise HTTPException(
            status_code=500,
            detail={
                'error': 'Failed to get AI Startups content',
                'message': str(e)
            }
        )

# FIND LINE 457 and REPLACE the entire function with:

@router.get("/landing-content")
async def get_landing_content(
<<<<<<< HEAD
    page: int = Query(1, ge=1),                      # ✅ NEW: Page number
    page_size: int = Query(10, ge=1, le=50)          # ✅ NEW: Items per page
=======
    limit_per_type: int = Query(10, ge=1, le=10)
>>>>>>> ada9bbc9
):
    """
    Get all categories and content types for landing page with PAGINATION.
    Returns content organized by category (Generative AI, AI Applications, AI Startups)
    Each category contains content types (blogs, podcasts, videos) with paginated items
    No authentication required - public endpoint for landing page
    
    Endpoint: GET /landing-content
    Query params: 
        - page: Page number (default: 1)
        - page_size: Items per content type (default: 10, max: 50)
    
    Example:
        GET /api/landing-content?page=1&page_size=10
    
    Returns:
        {
            "success": true,
            "categories": [...],
            "meta": {
                "page": 1,
                "page_size": 10,
                "total_blogs": 150,
                "total_podcasts": 45,
                "total_videos": 50,
                "has_next": true,
                "total_pages": 15
            }
        }
    """
    try:
        logger.info(f"🏠 Landing content requested - Page: {page}, Size: {page_size}")
        
        from db_service import get_database_service
        db = get_database_service()
        
        # Get all categories sorted by priority
        categories_query = """
            SELECT id, name, priority, description, default_image_url
            FROM ai_categories_master
            WHERE is_active = TRUE
            ORDER BY priority ASC
        """
        categories = db.execute_query(categories_query, fetch_all=True)
        
        # If no categories, create default ones
        if not categories:
            categories = [
                {'id': 1, 'name': 'Generative AI', 'priority': 1, 'description': 'LLMs, GPT, Claude, and AI Generation', 'default_image_url': ''},
                {'id': 2, 'name': 'AI Applications', 'priority': 2, 'description': 'Enterprise Use Cases & Industry Solutions', 'default_image_url': ''},
                {'id': 3, 'name': 'AI Startups', 'priority': 3, 'description': 'Funding, M&A & Emerging Companies', 'default_image_url': ''}
            ]
        
        # Get content types
        content_types_query = """
            SELECT id, name, display_name, frontend_section
            FROM content_types
            WHERE is_active = TRUE
        """
        content_types = db.execute_query(content_types_query, fetch_all=True)
        
        if not content_types:
            content_types = [
                {'id': 1, 'name': 'blogs', 'display_name': 'Blogs', 'frontend_section': 'blog'},
                {'id': 2, 'name': 'podcasts', 'display_name': 'Podcasts', 'frontend_section': 'podcast'},
                {'id': 3, 'name': 'videos', 'display_name': 'Videos', 'frontend_section': 'video'}
            ]
        
        result = []
        offset = (page - 1) * page_size  # ✅ Calculate offset for pagination
        
        for category in categories:
            category_data = {
                'id': category['id'],
                'name': category['name'],
                'priority': category['priority'],
                'description': category.get('description', ''),
                'default_image_url': category.get('default_image_url', ''),
                'content': {}
            }
            
            logger.info(f"🔍 Processing category: {category['name']}")
            
            # For each content type, get PAGINATED articles
            for content_type in content_types:
                logger.info(f"🔍 Fetching articles for type: {content_type['name']} in category: {category['name']}")
                
                # ✅ PAGINATED QUERY with LIMIT and OFFSET
                articles_query = """
                    SELECT a.title, a.summary, a.url, a.source, a.significance_score, 
                           a.published_date, a.author, ct.name as content_type_name,
                           cm.name as category_name, a.image_url, a.image_source
                    FROM articles a
                    LEFT JOIN content_types ct ON a.content_type_id = ct.id
                    LEFT JOIN ai_categories_master cm ON a.category_id = cm.id
                    WHERE ct.name = %s 
                    AND cm.id = %s
<<<<<<< HEAD
                    AND a.published_date >= NOW() - INTERVAL '30 days'
                    ORDER BY a.published_date DESC, a.source, a.significance_score DESC
                    LIMIT %s OFFSET %s
=======
                    ORDER BY a.published_date DESC,a.significance_score DESC
                    LIMIT %s
>>>>>>> ada9bbc9
                """
                
                # ✅ Pass page_size and offset for pagination
                articles = db.execute_query(
                    articles_query, 
                    (content_type['name'], category['id'], page_size, offset), 
                    fetch_all=True
                )
                
                # Format articles
                formatted_articles = []
                for article in articles:
                    formatted_articles.append({
                        'title': article['title'],
                        'summary': article['summary'] or '',
                        'url': article['url'],
                        'source': article['source'],
                        'significanceScore': float(article['significance_score']) if article['significance_score'] else 7.0,
                        'published_date': article['published_date'].isoformat() if article['published_date'] else None,
                        'author': article.get('author', ''),
                        'category': category['name'],
                        'content_type': content_type['name'],
                        'image_url': article.get('image_url', ''),
                        'image_source': article.get('image_source', '')
                    })
                
                logger.info(f"✅ Fetched {len(formatted_articles)} articles for type: {content_type['name']}")
                category_data['content'][content_type['name']] = formatted_articles
            
            result.append(category_data)
        
        # ✅ Get total counts for pagination metadata
        count_query = """
            SELECT 
                ct.name as content_type,
                COUNT(*) as count
            FROM articles a
            LEFT JOIN content_types ct ON a.content_type_id = ct.id
            WHERE a.published_date >= NOW() - INTERVAL '30 days'
            GROUP BY ct.name
        """
        counts = db.execute_query(count_query, fetch_all=True)
        
        total_blogs = next((c['count'] for c in counts if c['content_type'] == 'blogs'), 0)
        total_podcasts = next((c['count'] for c in counts if c['content_type'] == 'podcasts'), 0)
        total_videos = next((c['count'] for c in counts if c['content_type'] == 'videos'), 0)
        
        # ✅ Calculate pagination metadata
        max_total = max(total_blogs, total_podcasts, total_videos)
        has_next = (page * page_size) < max_total
        total_pages = (max_total + page_size - 1) // page_size  # Ceiling division
        
        logger.info(f"✅ Landing content retrieved: {len(categories)} categories, page {page}/{total_pages}")
        
        return {
            'success': True,
            'categories': result,
            'meta': {
                'page': page,
                'page_size': page_size,
                'total_blogs': total_blogs,
                'total_podcasts': total_podcasts,
                'total_videos': total_videos,
                'has_next': has_next,
                'total_pages': total_pages
            },
            'total_categories': len(categories),
            'timestamp': datetime.now(timezone.utc).isoformat()
        }
        
    except Exception as e:
        logger.error(f"❌ Landing content endpoint failed: {str(e)}")
        raise HTTPException(
            status_code=500,
            detail={
                'error': 'Failed to get landing content',
                'message': str(e)
            }
        )
        
# Global scraping job tracker
scraping_jobs = {}

def track_scraping_job(job_id: str, llm_model: str, scrape_frequency: int, content_service: ContentService):
    """Background task for scraping - runs async"""
    try:
        scraping_jobs[job_id]['status'] = 'running'
        scraping_jobs[job_id]['started_at'] = datetime.now().isoformat()
        
        logger.info(f"🔄 Background scraping job {job_id} started")
        
        # Run the actual scraping
        import asyncio
        result = asyncio.run(content_service.scrape_with_frequency(
            llm_model=llm_model,
            scrape_frequency=scrape_frequency
        ))
        
        scraping_jobs[job_id]['status'] = 'completed'
        scraping_jobs[job_id]['completed_at'] = datetime.now().isoformat()
        scraping_jobs[job_id]['result'] = result
        
        logger.info(f"✅ Background scraping job {job_id} completed")
        
    except Exception as e:
        scraping_jobs[job_id]['status'] = 'failed'
        scraping_jobs[job_id]['error'] = str(e)
        scraping_jobs[job_id]['completed_at'] = datetime.now().isoformat()
        logger.error(f"❌ Background scraping job {job_id} failed: {str(e)}")

@router.post("/admin/scrape")
async def admin_initiate_scraping(
    request: Request,
    background_tasks: BackgroundTasks,  # ✅ ADD THIS
    llm_model: str = Query('claude', description="LLM model to use"),
    scrape_frequency: int = Query(1, description="Scrape frequency in days (1, 7, or 30)"),
    content_service: ContentService = Depends(get_content_service)
):
    """
    Admin-only endpoint to initiate AI news scraping process (ASYNC)
    Returns immediately with job_id, use /admin/scrape-status/{job_id} to check progress
    """
    try:
        # Check for admin API key authentication
        admin_api_key = request.headers.get('X-Admin-API-Key')
        expected_api_key = os.getenv('ADMIN_API_KEY', 'admin-api-key-2024')
        
        if not admin_api_key or admin_api_key != expected_api_key:
            raise HTTPException(status_code=403, detail='Admin access required')
        
        # Generate unique job ID
        job_id = str(uuid.uuid4())
        
        # Initialize job tracking
        scraping_jobs[job_id] = {
            'job_id': job_id,
            'status': 'queued',
            'llm_model': llm_model,
            'scrape_frequency': scrape_frequency,
            'created_at': datetime.now().isoformat()
        }
        
        # ✅ Start background task (returns immediately)
        background_tasks.add_task(
            track_scraping_job,
            job_id=job_id,
            llm_model=llm_model,
            scrape_frequency=scrape_frequency,
            content_service=content_service
        )
        
        logger.info(f"✅ Scraping job {job_id} queued successfully")
        
        return {
            'success': True,
            'job_id': job_id,
            'message': f'Scraping job started for {scrape_frequency}-day frequency using {llm_model}',
            'status': 'queued',
            'check_status_url': f'/api/content/admin/scrape-status/{job_id}',
            'estimated_duration_minutes': '3-5'
        }
        
    except Exception as e:
        logger.error(f"❌ Failed to start scraping job: {str(e)}")
        raise HTTPException(status_code=500, detail=str(e))


@router.get("/admin/scrape-status/{job_id}")
async def get_scraping_status(
    request: Request,
    job_id: str
):
    """
    Check status of a scraping job
    Returns: queued | running | completed | failed
    """
    try:
        # Check for admin API key
        admin_api_key = request.headers.get('X-Admin-API-Key')
        expected_api_key = os.getenv('ADMIN_API_KEY', 'admin-api-key-2024')
        
        if not admin_api_key or admin_api_key != expected_api_key:
            raise HTTPException(status_code=403, detail='Admin access required')
        
        if job_id not in scraping_jobs:
            raise HTTPException(status_code=404, detail='Job not found')
        
        job = scraping_jobs[job_id]
        
        return {
            'job_id': job_id,
            'status': job['status'],
            'llm_model': job['llm_model'],
            'scrape_frequency': job['scrape_frequency'],
            'created_at': job['created_at'],
            'started_at': job.get('started_at'),
            'completed_at': job.get('completed_at'),
            'result': job.get('result'),
            'error': job.get('error')
        }
        
    except HTTPException:
        raise
    except Exception as e:
        logger.error(f"❌ Failed to get job status: {str(e)}")
        raise HTTPException(status_code=500, detail=str(e))


# ✅ NEW: Manual Scheduler Trigger Endpoint
@router.post("/admin/trigger-scheduler")
async def admin_trigger_scheduler(
    request: Request
):
    """
    Admin-only endpoint to manually trigger the scheduled scraping job
    This bypasses the 12-hour schedule and runs the job immediately
    Useful for testing and on-demand content updates
    
    Returns:
    - success: boolean
    - message: status message
    - llm_model: model that will be used (gemini)
    """
    try:
        # Check for admin API key authentication
        admin_api_key = request.headers.get('X-Admin-API-Key')
        expected_api_key = os.getenv('ADMIN_API_KEY', 'admin-api-key-2024')
        
        if not admin_api_key or admin_api_key != expected_api_key:
            logger.warning(f"⚠️ Unauthorized scheduler trigger attempt")
            raise HTTPException(
                status_code=403,
                detail={
                    'error': 'Admin access required',
                    'message': 'Valid admin API key required for scheduler trigger'
                }
            )
        
        logger.info(f"🔧 Admin triggered manual scheduler execution")
        
        # Import scheduler service
        from app.services.scheduler_service import scheduler_service
        
        # Trigger the scheduler manually
        success = scheduler_service.trigger_now()
        
        if success:
            logger.info(f"✅ Scheduler triggered successfully")
            return {
                'success': True,
                'message': 'Scheduled scraping job triggered successfully. Job will run immediately.',
                'llm_model_used': 'gemini',
                'schedule': '12 hours interval',
                'database': 'postgresql'
            }
        else:
            raise HTTPException(
                status_code=500,
                detail={
                    'error': 'Scheduler trigger failed',
                    'message': 'Failed to trigger scheduler. Check server logs.'
                }
            )
        
    except Exception as e:
        import traceback
        error_traceback = traceback.format_exc()
        logger.error(f"❌ Scheduler trigger endpoint failed: {str(e)}")
        logger.error(f"❌ Full traceback: {error_traceback}")
        raise HTTPException(
            status_code=500,
            detail={
                'error': 'Scheduler trigger failed',
                'message': str(e),
                'traceback': error_traceback,
                'database': 'postgresql'
            }
        )<|MERGE_RESOLUTION|>--- conflicted
+++ resolved
@@ -12,10 +12,8 @@
 from app.models.schemas import DigestResponse, ContentByTypeResponse, UserResponse
 from app.dependencies.auth import get_current_user_optional, get_current_user
 from app.services.content_service import ContentService
-from app.services.pagination_service import pagination_service
-from app.models.pagination import PaginationParams, PaginationMeta
 import uuid
-from datetime import datetime, timezone
+from datetime import datetime
 
 logger = logging.getLogger(__name__)
 
@@ -105,131 +103,6 @@
                 'database': 'postgresql'
             }
         )
-
-@router.get("/content/paginated")
-async def get_paginated_content(
-    page: int = Query(1, ge=1, description="Page number (1-indexed)"),
-    page_size: int = Query(10, ge=1, le=50, description="Items per page (max 50)"),
-    content_type: Optional[str] = Query(None, description="Filter: blogs, podcasts, videos"),
-    category_id: Optional[int] = Query(None, description="Filter by category ID"),
-    sort_by: str = Query("published_date", description="Sort field"),
-    sort_order: str = Query("desc", description="asc or desc")
-):
-    """
-    Get paginated content with filtering and sorting.
-    
-    Steve Jobs Strategy:
-    - Fast: Returns only 10 items per request
-    - Smart: Prefetch triggers when user scrolls to item 7
-    - Smooth: No loading spinners, seamless infinite scroll
-    
-    Example:
-        GET /api/content/paginated?page=1&page_size=10&content_type=blogs
-        
-    Returns:
-        {
-            "success": true,
-            "items": [...10 articles...],
-            "meta": {
-                "current_page": 1,
-                "page_size": 10,
-                "total_items": 245,
-                "total_pages": 25,
-                "has_next": true,
-                "has_prev": false,
-                "next_page": 2,
-                "prev_page": null
-            }
-        }
-    """
-    try:
-        logger.info(f"📄 Paginated request: page={page}, size={page_size}, type={content_type}")
-        
-        from db_service import get_database_service
-        db = get_database_service()
-        
-        # Build WHERE clause
-        
-        where_conditions = [] 
-        params = []
-        
-        if content_type:
-            where_conditions.append("ct.name = %s")
-            params.append(content_type)
-        
-        if category_id:
-            where_conditions.append("a.category_id = %s")
-            params.append(category_id)
-        
-        where_clause = " AND ".join(where_conditions) if where_conditions else "1=1"
-    
-        logger.info(f"🔍 DEBUG: WHERE clause = {where_clause}, params = {params}")  # ✅ ADD DEBUG
-        
-        # Validate sort_order
-        if sort_order.lower() not in ['asc', 'desc']:
-            sort_order = 'desc'
-        
-        # Validate sort_by
-        valid_sort_fields = ['published_date', 'significance_score', 'title', 'source']
-        if sort_by not in valid_sort_fields:
-            sort_by = 'published_date'
-        
-        # Base query
-        base_query = f"""
-            SELECT 
-                a.id,
-                a.title,
-                a.summary,
-                a.url,
-                a.source,
-                a.published_date,
-                a.significance_score,
-                a.image_url,
-                a.image_source,
-                a.reading_time,
-                a.author,
-                ct.name as content_type,
-                ct.display_name as content_type_display,
-                cm.name as category_name,
-                cm.id as category_id,
-                a.llm_processed
-            FROM articles a
-            LEFT JOIN content_types ct ON a.content_type_id = ct.id
-            LEFT JOIN ai_categories_master cm ON a.category_id = cm.id
-            WHERE {where_clause}
-            ORDER BY a.{sort_by} {sort_order}
-        """
-        
-        # Count query
-        count_query = f"""
-            SELECT COUNT(*) as count
-            FROM articles a
-            LEFT JOIN content_types ct ON a.content_type_id = ct.id
-            WHERE {where_clause}
-        """
-        
-        # Execute paginated query using pagination service
-        items, meta = await pagination_service.paginate_query(
-            db_service=db,
-            base_query=base_query,
-            count_query=count_query,
-            params=tuple(params),
-            page=page,
-            page_size=page_size
-        )
-        
-        logger.info(f"✅ Returned {len(items)} items (page {page}/{meta['total_pages']})")
-        
-        return {
-            "success": True,
-            "items": items,
-            "meta": meta,
-            "timestamp": datetime.now(timezone.utc).isoformat()
-        }
-        
-    except Exception as e:
-        logger.error(f"❌ Pagination failed: {e}", exc_info=True)
-        raise HTTPException(status_code=500, detail=str(e))
 
 
 @router.get("/content/{content_type}", response_model=ContentByTypeResponse)
@@ -605,57 +478,30 @@
             }
         )
 
-# FIND LINE 457 and REPLACE the entire function with:
 
 @router.get("/landing-content")
 async def get_landing_content(
-<<<<<<< HEAD
-    page: int = Query(1, ge=1),                      # ✅ NEW: Page number
-    page_size: int = Query(10, ge=1, le=50)          # ✅ NEW: Items per page
-=======
     limit_per_type: int = Query(10, ge=1, le=10)
->>>>>>> ada9bbc9
-):
-    """
-    Get all categories and content types for landing page with PAGINATION.
+):
+    """
+    Get all categories and content types for landing page
     Returns content organized by category (Generative AI, AI Applications, AI Startups)
-    Each category contains content types (blogs, podcasts, videos) with paginated items
+    Each category contains content types (blogs, podcasts, videos) with max 3 items per type
     No authentication required - public endpoint for landing page
     
     Endpoint: GET /landing-content
-    Query params: 
-        - page: Page number (default: 1)
-        - page_size: Items per content type (default: 10, max: 50)
-    
-    Example:
-        GET /api/landing-content?page=1&page_size=10
-    
-    Returns:
-        {
-            "success": true,
-            "categories": [...],
-            "meta": {
-                "page": 1,
-                "page_size": 10,
-                "total_blogs": 150,
-                "total_podcasts": 45,
-                "total_videos": 50,
-                "has_next": true,
-                "total_pages": 15
-            }
-        }
-    """
-    try:
-        logger.info(f"🏠 Landing content requested - Page: {page}, Size: {page_size}")
+    Query params: limit_per_type (default: 3, max: 10)
+    """
+    try:
+        logger.info(f"🏠 Landing content requested - Limit per type: {limit_per_type}")
         
         from db_service import get_database_service
         db = get_database_service()
         
         # Get all categories sorted by priority
         categories_query = """
-            SELECT id, name, priority, description, default_image_url
+            SELECT id, name, priority, description
             FROM ai_categories_master
-            WHERE is_active = TRUE
             ORDER BY priority ASC
         """
         categories = db.execute_query(categories_query, fetch_all=True)
@@ -663,9 +509,9 @@
         # If no categories, create default ones
         if not categories:
             categories = [
-                {'id': 1, 'name': 'Generative AI', 'priority': 1, 'description': 'LLMs, GPT, Claude, and AI Generation', 'default_image_url': ''},
-                {'id': 2, 'name': 'AI Applications', 'priority': 2, 'description': 'Enterprise Use Cases & Industry Solutions', 'default_image_url': ''},
-                {'id': 3, 'name': 'AI Startups', 'priority': 3, 'description': 'Funding, M&A & Emerging Companies', 'default_image_url': ''}
+                {'id': 1, 'name': 'Generative AI', 'priority': 1, 'description': 'LLMs, GPT, Claude, and AI Generation'},
+                {'id': 2, 'name': 'AI Applications', 'priority': 2, 'description': 'Enterprise Use Cases & Industry Solutions'},
+                {'id': 3, 'name': 'AI Startups', 'priority': 3, 'description': 'Funding, M&A & Emerging Companies'}
             ]
         
         # Get content types
@@ -675,7 +521,6 @@
             WHERE is_active = TRUE
         """
         content_types = db.execute_query(content_types_query, fetch_all=True)
-        
         if not content_types:
             content_types = [
                 {'id': 1, 'name': 'blogs', 'display_name': 'Blogs', 'frontend_section': 'blog'},
@@ -683,8 +528,10 @@
                 {'id': 3, 'name': 'videos', 'display_name': 'Videos', 'frontend_section': 'video'}
             ]
         
-        result = []
-        offset = (page - 1) * page_size  # ✅ Calculate offset for pagination
+        result = {
+            'categories': [],
+            'total_categories': len(categories)
+        }
         
         for category in categories:
             category_data = {
@@ -692,43 +539,28 @@
                 'name': category['name'],
                 'priority': category['priority'],
                 'description': category.get('description', ''),
-                'default_image_url': category.get('default_image_url', ''),
                 'content': {}
             }
-            
             logger.info(f"🔍 Processing category: {category['name']}")
             
-            # For each content type, get PAGINATED articles
+            # For each content type, get articles
             for content_type in content_types:
+                # Get articles for this category and content type
                 logger.info(f"🔍 Fetching articles for type: {content_type['name']} in category: {category['name']}")
-                
-                # ✅ PAGINATED QUERY with LIMIT and OFFSET
                 articles_query = """
                     SELECT a.title, a.summary, a.url, a.source, a.significance_score, 
                            a.published_date, a.author, ct.name as content_type_name,
-                           cm.name as category_name, a.image_url, a.image_source
+                           cm.name as category_name
                     FROM articles a
                     LEFT JOIN content_types ct ON a.content_type_id = ct.id
                     LEFT JOIN ai_categories_master cm ON a.category_id = cm.id
                     WHERE ct.name = %s 
                     AND cm.id = %s
-<<<<<<< HEAD
-                    AND a.published_date >= NOW() - INTERVAL '30 days'
-                    ORDER BY a.published_date DESC, a.source, a.significance_score DESC
-                    LIMIT %s OFFSET %s
-=======
                     ORDER BY a.published_date DESC,a.significance_score DESC
                     LIMIT %s
->>>>>>> ada9bbc9
                 """
-                
-                # ✅ Pass page_size and offset for pagination
-                articles = db.execute_query(
-                    articles_query, 
-                    (content_type['name'], category['id'], page_size, offset), 
-                    fetch_all=True
-                )
-                
+                articles = db.execute_query(articles_query, (content_type['name'], category['id'], limit_per_type), fetch_all=True)
+
                 # Format articles
                 formatted_articles = []
                 for article in articles:
@@ -741,54 +573,15 @@
                         'published_date': article['published_date'].isoformat() if article['published_date'] else None,
                         'author': article.get('author', ''),
                         'category': category['name'],
-                        'content_type': content_type['name'],
-                        'image_url': article.get('image_url', ''),
-                        'image_source': article.get('image_source', '')
+                        'content_type': content_type['name']
                     })
-                
-                logger.info(f"✅ Fetched {len(formatted_articles)} articles for type: {content_type['name']}")
+                logger.info(f"🔍 Articles fetched for type: {content_type['name']} in category: {category['name']}")
                 category_data['content'][content_type['name']] = formatted_articles
-            
-            result.append(category_data)
-        
-        # ✅ Get total counts for pagination metadata
-        count_query = """
-            SELECT 
-                ct.name as content_type,
-                COUNT(*) as count
-            FROM articles a
-            LEFT JOIN content_types ct ON a.content_type_id = ct.id
-            WHERE a.published_date >= NOW() - INTERVAL '30 days'
-            GROUP BY ct.name
-        """
-        counts = db.execute_query(count_query, fetch_all=True)
-        
-        total_blogs = next((c['count'] for c in counts if c['content_type'] == 'blogs'), 0)
-        total_podcasts = next((c['count'] for c in counts if c['content_type'] == 'podcasts'), 0)
-        total_videos = next((c['count'] for c in counts if c['content_type'] == 'videos'), 0)
-        
-        # ✅ Calculate pagination metadata
-        max_total = max(total_blogs, total_podcasts, total_videos)
-        has_next = (page * page_size) < max_total
-        total_pages = (max_total + page_size - 1) // page_size  # Ceiling division
-        
-        logger.info(f"✅ Landing content retrieved: {len(categories)} categories, page {page}/{total_pages}")
-        
-        return {
-            'success': True,
-            'categories': result,
-            'meta': {
-                'page': page,
-                'page_size': page_size,
-                'total_blogs': total_blogs,
-                'total_podcasts': total_podcasts,
-                'total_videos': total_videos,
-                'has_next': has_next,
-                'total_pages': total_pages
-            },
-            'total_categories': len(categories),
-            'timestamp': datetime.now(timezone.utc).isoformat()
-        }
+
+            result['categories'].append(category_data)
+        
+        logger.info(f"✅ Landing content retrieved: {len(categories)} categories")
+        return result
         
     except Exception as e:
         logger.error(f"❌ Landing content endpoint failed: {str(e)}")
@@ -799,7 +592,7 @@
                 'message': str(e)
             }
         )
-        
+
 # Global scraping job tracker
 scraping_jobs = {}
 
